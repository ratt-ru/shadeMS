#!/usr/bin/env python

import os
from setuptools import setup, find_packages

requirements = [
"dask-ms[xarray]",
"dask[complete]",
"datashader",
"holoviews",
"matplotlib>2.2.3; python_version >= '3.5'",
"future-fstrings",
"requests",
"MSUtils"
]

extras_require = {'testing': ['pytest', 'pytest-flake8']}

PACKAGE_NAME = 'shadems'
__version__ = '0.3.0'

setup(name = PACKAGE_NAME,
    version = __version__,
    description = "Rapid Measurement Set plotting with dask-ms and datashader",
    author = "Ian Heywood & RATT",
    author_email = "ian.heywood@physics.ox.ac.uk",
<<<<<<< HEAD
    url = "https://github.com/IanHeywood/shadeMS",
    packages=find_packages(),
=======
    url = "https://github.com/ratt-ru/shadeMS",
    packages=find_packages(),
    python_requires='>=3.5',
>>>>>>> 4816661b
    install_requires = requirements,
    extras_require=extras_require,
    include_package_data = True,
    scripts=["bin/" + i for i in os.listdir("bin")],
    license=["GNU GPL v2"],
    python_requires=">=3.6",
    classifiers=[
        "Development Status :: 4 - Beta",
        "Intended Audience :: Science/Research",
        "License :: OSI Approved :: GNU General Public License v2 (GPLv2)",
        "Operating System :: POSIX :: Linux",
        "Programming Language :: Python",
        "Topic :: Scientific/Engineering :: Astronomy"
    ]
     )<|MERGE_RESOLUTION|>--- conflicted
+++ resolved
@@ -24,14 +24,8 @@
     description = "Rapid Measurement Set plotting with dask-ms and datashader",
     author = "Ian Heywood & RATT",
     author_email = "ian.heywood@physics.ox.ac.uk",
-<<<<<<< HEAD
-    url = "https://github.com/IanHeywood/shadeMS",
-    packages=find_packages(),
-=======
     url = "https://github.com/ratt-ru/shadeMS",
     packages=find_packages(),
-    python_requires='>=3.5',
->>>>>>> 4816661b
     install_requires = requirements,
     extras_require=extras_require,
     include_package_data = True,
@@ -46,4 +40,4 @@
         "Programming Language :: Python",
         "Topic :: Scientific/Engineering :: Astronomy"
     ]
-     )+)