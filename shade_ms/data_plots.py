--- conflicted
+++ resolved
@@ -98,11 +98,8 @@
 
             a1 = da.minimum(group.ANTENNA1.data, group.ANTENNA2.data)
             a2 = da.maximum(group.ANTENNA1.data, group.ANTENNA2.data)
-<<<<<<< HEAD
+
             baselines = a1*len(msinfo.antenna) - a1*(a1-1)//2. + a2
-=======
-            baselines = (a1*len(msinfo.antenna) - a1*(a1-1)//2 + a2)
->>>>>>> 4816661b
 
             freqs = chan_freqs[ddid]
             chans = xarray.DataArray(range(len(freqs)), dims=("chan",))
@@ -368,22 +365,6 @@
         return ngjit(_categorical_append)
 
 
-<<<<<<< HEAD
-def compute_bounds(datums, ddf):
-    """
-    Given a list of datums, computes missing bounds and updates the datums
-    """
-    # setup function to compute min/max on every column for which we don't have a min/max
-    r = ddf.map_partitions(lambda df:
-            np.array([[(np.nanmin(df[d.label].values).item() if d.minmax[0] is None else d.minmax[0]) for d in datums]+
-                      [(np.nanmax(df[d.label].values).item() if d.minmax[1] is None else d.minmax[1]) for d in datums]]),
-        ).compute()
-
-    # setup new bounds dict based on this
-    for i, d in enumerate(datums):
-        minval = np.nanmin(r[:, i])
-        maxval = np.nanmax(r[:, i + len(datums)])
-=======
 def compute_bounds(unknowns, bounds, ddf):
     """
     Given a list of axis with unknown bounds, computes missing bounds and updates the bounds dict
@@ -398,16 +379,11 @@
     for i, axis in enumerate(unknowns):
         minval = np.nanmin(r[:, i])
         maxval = np.nanmax(r[:, i + len(unknowns)])
->>>>>>> 4816661b
         if not (np.isfinite(minval) and np.isfinite(maxval)):
             minval, maxval = -1.0, 1.0
         elif minval >= maxval:
             minval, maxval = minval-1, minval+1
-<<<<<<< HEAD
-        d.minmax = minval, maxval
-=======
         bounds[axis] = minval, maxval
->>>>>>> 4816661b
 
 def create_plot(ddf, xdatum, ydatum, adatum, ared, cdatum, cmap, bmap, dmap, normalize,
                 xlabel, ylabel, title, pngname,
@@ -421,9 +397,7 @@
     yaxis = ydatum.label
     aaxis = adatum and adatum.label
     caxis = cdatum and cdatum.label
-<<<<<<< HEAD
-    color_key = ncolors = color_mapping = color_labels = agg_alpha = raster_alpha = cmin = cdelta = None
-=======
+
     color_key = color_mapping = color_labels = agg_alpha = raster_alpha = cmin = cdelta = None
 
     bounds = OrderedDict({xaxis: xdatum.minmax, yaxis: ydatum.minmax})
@@ -431,28 +405,12 @@
         bounds[caxis] = cdatum.minmax
 
     unknown = [axis for (axis, minmax) in bounds.items() if minmax[0] is None or minmax[1] is None]
->>>>>>> 4816661b
 
     if unknown:
         log.info(f": scanning axis min/max for {' '.join(unknown)}")
         compute_bounds(unknown, bounds, ddf)
 
-<<<<<<< HEAD
-    # work out bounds of axes for which we need them
-    bounds_axes = [xdatum, ydatum]
-    ## for the alpha axis, we don't need the bounds in advance
-    if cdatum is not None:
-        bounds_axes.append(cdatum)
-    unknown = [d for d in bounds_axes if d.minmax[0] is None or d.minmax[1] is None]
-
-    if unknown:
-        log.info(f": scanning axis min/max for {' '.join([d.label for d in unknown])}")
-        bounds = compute_bounds(unknown, ddf)
-
-    canvas = datashader.Canvas(options.xcanvas, options.ycanvas, x_range=xdatum.minmax, y_range=ydatum.minmax)
-=======
     canvas = datashader.Canvas(options.xcanvas, options.ycanvas, x_range=bounds[xaxis], y_range=bounds[yaxis])
->>>>>>> 4816661b
 
     if aaxis is not None:
         agg_alpha = getattr(datashader.reductions, ared, None)
@@ -480,13 +438,8 @@
                 agg = by_integers(caxis, agg_by, cdatum.nlevels)
             else:
                 log.debug(f'colourizing with by_span, {len(color_bins)} bins')
-<<<<<<< HEAD
-                cmin = cdatum.minmax[0]
-                cdelta = (cdatum.minmax[1] - cmin) / cdatum.nlevels
-=======
                 cmin = bounds[caxis][0]
                 cdelta = (bounds[caxis][1] - cmin) / cdatum.nlevels
->>>>>>> 4816661b
                 agg = by_span(caxis, agg_by, cmin, cdelta, cdatum.nlevels)
 
         raster = canvas.points(ddf, xaxis, yaxis, agg=agg)
@@ -533,11 +486,7 @@
             # the numbers may be out of order -- reorder for color bar purposes
             bin_color = sorted(zip(color_bins, color_key))
             color_mapping = [col for _, col in bin_color]
-<<<<<<< HEAD
-            if cdatum.minmax[1] >= cdatum.nlevels:
-=======
             if bounds[caxis][1] > cdatum.nlevels:
->>>>>>> 4816661b
                 color_labels = [f"+{bin}" for bin, _ in bin_color]
             else:
                 if cdatum.discretized_labels and len(cdatum.discretized_labels) <= cdatum.nlevels:
@@ -579,20 +528,8 @@
 
     # Set plot limits based on data extent or user values for axis labels
 
-<<<<<<< HEAD
-    data_xmin = np.min(raster.coords[xaxis].values)
-    data_xmax = np.max(raster.coords[xaxis].values)
-    data_ymin = np.min(raster.coords[yaxis].values)
-    data_ymax = np.max(raster.coords[yaxis].values)
-
-    xmin = data_xmin if xmin is None else xdatum.minmax[0]
-    xmax = data_xmax if xmax is None else xdatum.minmax[1]
-    ymin = data_ymin if ymin is None else ydatum.minmax[0]
-    ymax = data_ymax if ymax is None else ydatum.minmax[1]
-=======
     xmin, xmax = bounds[xaxis]
     ymin, ymax = bounds[yaxis]
->>>>>>> 4816661b
 
     log.debug('rendering image')
 
@@ -627,11 +564,7 @@
             colormap = matplotlib.colors.ListedColormap(color_mapping)
         # discretized axis
         else:
-<<<<<<< HEAD
-            norm = matplotlib.colors.Normalize(*cdatum.minmax)
-=======
             norm = matplotlib.colors.Normalize(*bounds[caxis])
->>>>>>> 4816661b
             colormap = matplotlib.colors.ListedColormap(color_key)
             # auto-mark colorbar, since it represents a continuous range of values
             ticks = None
